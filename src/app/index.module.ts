--- conflicted
+++ resolved
@@ -43,11 +43,7 @@
 // init module
 const initModule = angular.module('userDashboard', ['ngAnimate', 'ngCookies', 'ngTouch', 'ngSanitize', 'ngResource', 'ngRoute',
   'angular-websocket', 'ui.bootstrap', 'ui.codemirror', 'ngMaterial', 'ngMessages', 'angularMoment', 'angular.filter',
-<<<<<<< HEAD
-  'ngDropdowns', 'ngLodash', 'angularCharts', 'ngClipboard', 'uuid4', 'angularFileUpload', 'ui.gravatar']);
-=======
-  'ngDropdowns', 'ngLodash', 'angularCharts', 'uuid4', 'angularFileUpload']);
->>>>>>> ce4014e8
+  'ngDropdowns', 'ngLodash', 'angularCharts', 'uuid4', 'angularFileUpload', 'ui.gravatar']);
 
 declare const Keycloak: Function;
 function buildKeycloakConfig(keycloakSettings: any) {
@@ -167,11 +163,7 @@
 
 
 // configs
-<<<<<<< HEAD
-initModule.config(['$routeProvider', 'ngClipProvider', ($routeProvider: che.route.IRouteProvider, ngClipProvider: any) => {
-=======
-initModule.config(['$routeProvider', ($routeProvider) => {
->>>>>>> ce4014e8
+initModule.config(['$routeProvider', ($routeProvider: che.route.IRouteProvider) => {
   // config routes (add demo page)
   if (DEV) {
     $routeProvider.accessWhen('/demo-components', {
@@ -186,12 +178,6 @@
   $routeProvider.accessOtherWise({
     redirectTo: '/workspaces'
   });
-<<<<<<< HEAD
-  // add .swf path location using ngClipProvider
-  const ngClipProviderPath = DEV ? 'bower_components/zeroclipboard/dist/ZeroClipboard.swf' : 'assets/zeroclipboard/ZeroClipboard.swf';
-  ngClipProvider.setPath(ngClipProviderPath);
-=======
->>>>>>> ce4014e8
 }]);
 
 
